extern crate ansi_term;
#[macro_use]
extern crate clap;
extern crate mktemp;

extern crate ekiden_common;
extern crate ekiden_tools;

use ansi_term::Colour::Red;
<<<<<<< HEAD
use clap::{App, Arg, ArgMatches, SubCommand};

use ekiden_common::error::{Error, Result};
use ekiden_tools::{cargo, get_contract_identity};
use ekiden_tools::contract::ContractBuilder;
use ekiden_tools::utils::SgxMode;

/// Build an Ekiden contract.
fn build_contract(args: &ArgMatches) -> Result<()> {
    let mut builder = match args.value_of("contract-crate") {
        Some(crate_name) => ContractBuilder::new(
            // Crate name.
            crate_name.to_owned(),
            // Output directory.
            match args.value_of("output") {
                Some(ref output) => Path::new(output).to_path_buf(),
                None => env::current_dir()?,
            },
            // Target directory.
            match args.value_of("target-dir") {
                Some(dir) => Some(Path::new(dir).canonicalize()?),
                None => None,
            },
            // Contract crate source.
            {
                if let Some(version) = args.value_of("version") {
                    Box::new(cargo::VersionSource { version: version })
                } else if let Some(git) = args.value_of("git") {
                    Box::new(cargo::GitSource {
                        repository: git,
                        branch: args.value_of("branch"),
                        tag: args.value_of("tag"),
                        rev: args.value_of("rev"),
                    })
                } else if let Some(path) = args.value_of("path") {
                    Box::new(cargo::PathSource {
                        path: Path::new(path).canonicalize()?,
                    })
                } else {
                    return Err(Error::new(
                        "Need to specify one of --version, --git or --path!",
                    ));
                }
            },
        )?,
        None => {
            // Invoke contract-build in the current project directory.
            let project = cargo::ProjectRoot::discover()?;
            let package = match project.get_package() {
                Some(package) => package,
                None => {
                    return Err(Error::new(format!(
                    "manifest path `{}` is a virtual manifest, but this command requires running \
                     against an actual package in this workspace",
                    project.get_config_path().to_str().unwrap()
                )))
                }
            };

            ContractBuilder::new(
                package.name.clone(),
                project.get_target_path().join("contract"),
                match args.value_of("target-dir") {
                    Some(dir) => Some(Path::new(dir).canonicalize()?),
                    None => Some(project.get_target_path()),
                },
                Box::new(cargo::PathSource {
                    path: project.get_path(),
                }),
            )?
        }
    };

    // Configure builder.
    builder
        .verbose(true)
        .release(args.is_present("release"))
        .intel_sgx_sdk(Path::new(args.value_of("intel-sgx-sdk").unwrap()))
        .sgx_mode(match args.value_of("sgx-mode") {
            Some("HW") => SgxMode::Hardware,
            _ => SgxMode::Simulation,
        })
        .signing_key(args.value_of("sign-key"));

    // Build contract.
    builder.build()?;

    // Output enclave identity when required.
    if args.is_present("output-identity") {
        let identity = get_contract_identity(
            builder
                .get_output_path()
                .join(format!("{}.so", builder.get_crate_name())),
        )?;

        // Hex encode identity.
        let identity_file_path = builder
            .get_output_path()
            .join(format!("{}.mrenclave", builder.get_crate_name()));
        let mut identity_file = File::create(&identity_file_path)?;
        for byte in &identity {
            write!(&mut identity_file, "{:02x}", byte)?;
        }
    }
=======
use clap::{App, Arg, SubCommand};
use std::process::exit;
>>>>>>> 84bdbe31

use ekiden_common::error::Error;
use ekiden_tools::command_buildcontract::build_contract;
use ekiden_tools::command_shell::{cleanup_shell, shell};

fn main() {
    let matches = App::new("cargo")
        .subcommand(
            SubCommand::with_name("ekiden")
                .about(crate_description!())
                .author(crate_authors!())
                .version(crate_version!())
                .subcommand(
                    SubCommand::with_name("build-contract")
                        .about("Build an Ekiden contract")
                        .arg(
                            Arg::with_name("contract-crate")
                                .help("Name of the Cargo crate containing the contract")
                                .takes_value(true),
                        )
                        .arg(
                            Arg::with_name("version")
                                .help("Specify a version to build from crates.io")
                                .long("version")
                                .takes_value(true)
                                .conflicts_with("git")
                                .conflicts_with("path"),
                        )
                        .arg(
                            Arg::with_name("git")
                                .help("Git URL to build the specified crate from")
                                .long("git")
                                .takes_value(true)
                                .conflicts_with("version")
                                .conflicts_with("path"),
                        )
                        .arg(
                            Arg::with_name("branch")
                                .help("Branch to use when building from git")
                                .long("branch")
                                .takes_value(true)
                                .requires("git")
                                .conflicts_with("tag")
                                .conflicts_with("rev"),
                        )
                        .arg(
                            Arg::with_name("tag")
                                .help("Tag to use when building from git")
                                .long("tag")
                                .takes_value(true)
                                .requires("git")
                                .conflicts_with("branch")
                                .conflicts_with("rev"),
                        )
                        .arg(
                            Arg::with_name("rev")
                                .help("Specific commit to use when building from git")
                                .long("rev")
                                .takes_value(true)
                                .requires("git")
                                .conflicts_with("branch")
                                .conflicts_with("tag"),
                        )
                        .arg(
                            Arg::with_name("path")
                                .help("Filesystem path to local crate to build")
                                .long("path")
                                .takes_value(true)
                                .conflicts_with("version")
                                .conflicts_with("git"),
                        )
                        .arg(
                            Arg::with_name("release")
                                .long("release")
                                .help("Build contract in release mode, with optimizations"),
                        )
                        .arg(
                            Arg::with_name("sgx-mode")
                                .help("SGX mode")
                                .long("sgx-mode")
                                .takes_value(true)
                                .env("SGX_MODE")
                                .required(true),
                        )
                        .arg(
                            Arg::with_name("intel-sgx-sdk")
                                .help("Path to Intel SGX SDK")
                                .long("intel-sgx-sdk")
                                .takes_value(true)
                                .env("INTEL_SGX_SDK")
                                .required(true),
                        )
                        .arg(
                            Arg::with_name("sign-key")
                                .help(
                                    "Enclave signing key (if not specified, a default key is used)",
                                )
                                .long("sign-key")
                                .takes_value(true),
                        )
                        .arg(
                            Arg::with_name("output")
                                .help("Contract output directory")
                                .long("output")
                                .takes_value(true),
                        )
                        .arg(
                            Arg::with_name("output-identity")
                                .help("Should a contract identity file be generated")
                                .long("output-identity"),
                        )
                        .arg(
                            Arg::with_name("target-dir")
                                .help("Custom location to cache build artifacts")
                                .long("target-dir")
                                .takes_value(true),
                        ),
                )
                .subcommand(
                    SubCommand::with_name("shell")
                        .about("Enter an Ekiden development environment")
                        .arg(
                            Arg::with_name("docker-shell")
                                .help("Shell to run within the docker environment")
                                .long("docker-shell")
                                .env("EKIDEN_DOCKER_SHELL")
                                .default_value("bash"),
                        )
                        .arg(
                            Arg::with_name("docker-image")
                                .help("Ekiden environment version to use")
                                .long("docker-image")
                                .env("EKIDEN_DOCKER_IMAGE")
                                .default_value("ekiden/development:0.1.0-alpha.3"),
                        )
                        .arg(
                            Arg::with_name("docker-name")
                                .help("Name for the docker environment")
                                .long("docker-name")
                                .takes_value(true)
                                .env("EKIDEN_DOCKER_NAME"),
                        )
                        .arg(
                            Arg::with_name("hardware")
                                .help("Enter a hardware backed rather than simulated environment")
                                .long("hw"),
                        )
                        .arg(
                            Arg::with_name("detach-keys")
                                .help("escape keys for exiting the Ekiden environment")
                                .long("detatch-keys")
                                .env("EKIDEN_DOCKER_DETACH_KEYS")
                                .default_value("ctrl-p,ctrl-q"),
                        ),
                )
                .subcommand(
                    SubCommand::with_name("clean")
                        .about("Remove an Ekiden development environment")
                        .arg(
                            Arg::with_name("docker-name")
                                .help("Ekiden environment to remove")
                                .long("docker-name")
                                .takes_value(true)
                                .env("EKIDEN_DOCKER_NAME"),
                        )
                        .arg(
                            Arg::with_name("hardware")
                                .help("Enter a hardware backed rather than simulated environment")
                                .long("hw"),
                        ),
                ),
        )
        .get_matches();

    if let Some(ref ekiden_matches) = matches.subcommand_matches("ekiden") {
        let result = match ekiden_matches.subcommand() {
            ("build-contract", Some(build_args)) => build_contract(build_args),
            ("shell", Some(shell_args)) => shell(shell_args),
            ("clean", Some(clean_args)) => cleanup_shell(clean_args),
            _ => Err(Error::new("No Command Specified")),
        };
        match result {
            Ok(_) => {}
            Err(error) => {
                println!("{} {}", Red.bold().paint("error:"), error);
                exit(128);
            }
        }
    }
}<|MERGE_RESOLUTION|>--- conflicted
+++ resolved
@@ -7,115 +7,8 @@
 extern crate ekiden_tools;
 
 use ansi_term::Colour::Red;
-<<<<<<< HEAD
-use clap::{App, Arg, ArgMatches, SubCommand};
-
-use ekiden_common::error::{Error, Result};
-use ekiden_tools::{cargo, get_contract_identity};
-use ekiden_tools::contract::ContractBuilder;
-use ekiden_tools::utils::SgxMode;
-
-/// Build an Ekiden contract.
-fn build_contract(args: &ArgMatches) -> Result<()> {
-    let mut builder = match args.value_of("contract-crate") {
-        Some(crate_name) => ContractBuilder::new(
-            // Crate name.
-            crate_name.to_owned(),
-            // Output directory.
-            match args.value_of("output") {
-                Some(ref output) => Path::new(output).to_path_buf(),
-                None => env::current_dir()?,
-            },
-            // Target directory.
-            match args.value_of("target-dir") {
-                Some(dir) => Some(Path::new(dir).canonicalize()?),
-                None => None,
-            },
-            // Contract crate source.
-            {
-                if let Some(version) = args.value_of("version") {
-                    Box::new(cargo::VersionSource { version: version })
-                } else if let Some(git) = args.value_of("git") {
-                    Box::new(cargo::GitSource {
-                        repository: git,
-                        branch: args.value_of("branch"),
-                        tag: args.value_of("tag"),
-                        rev: args.value_of("rev"),
-                    })
-                } else if let Some(path) = args.value_of("path") {
-                    Box::new(cargo::PathSource {
-                        path: Path::new(path).canonicalize()?,
-                    })
-                } else {
-                    return Err(Error::new(
-                        "Need to specify one of --version, --git or --path!",
-                    ));
-                }
-            },
-        )?,
-        None => {
-            // Invoke contract-build in the current project directory.
-            let project = cargo::ProjectRoot::discover()?;
-            let package = match project.get_package() {
-                Some(package) => package,
-                None => {
-                    return Err(Error::new(format!(
-                    "manifest path `{}` is a virtual manifest, but this command requires running \
-                     against an actual package in this workspace",
-                    project.get_config_path().to_str().unwrap()
-                )))
-                }
-            };
-
-            ContractBuilder::new(
-                package.name.clone(),
-                project.get_target_path().join("contract"),
-                match args.value_of("target-dir") {
-                    Some(dir) => Some(Path::new(dir).canonicalize()?),
-                    None => Some(project.get_target_path()),
-                },
-                Box::new(cargo::PathSource {
-                    path: project.get_path(),
-                }),
-            )?
-        }
-    };
-
-    // Configure builder.
-    builder
-        .verbose(true)
-        .release(args.is_present("release"))
-        .intel_sgx_sdk(Path::new(args.value_of("intel-sgx-sdk").unwrap()))
-        .sgx_mode(match args.value_of("sgx-mode") {
-            Some("HW") => SgxMode::Hardware,
-            _ => SgxMode::Simulation,
-        })
-        .signing_key(args.value_of("sign-key"));
-
-    // Build contract.
-    builder.build()?;
-
-    // Output enclave identity when required.
-    if args.is_present("output-identity") {
-        let identity = get_contract_identity(
-            builder
-                .get_output_path()
-                .join(format!("{}.so", builder.get_crate_name())),
-        )?;
-
-        // Hex encode identity.
-        let identity_file_path = builder
-            .get_output_path()
-            .join(format!("{}.mrenclave", builder.get_crate_name()));
-        let mut identity_file = File::create(&identity_file_path)?;
-        for byte in &identity {
-            write!(&mut identity_file, "{:02x}", byte)?;
-        }
-    }
-=======
 use clap::{App, Arg, SubCommand};
 use std::process::exit;
->>>>>>> 84bdbe31
 
 use ekiden_common::error::Error;
 use ekiden_tools::command_buildcontract::build_contract;
